--- conflicted
+++ resolved
@@ -29,16 +29,12 @@
                 ("testRemovingAll", testRemovingAll),
                 ("testRemovingOne", testRemovingOne),
                 ("testHelperObjects", testHelperObjects),
-<<<<<<< HEAD
                 ("testGeo2SphereIndex", testGeo2SphereIndex),
                 ("testAggregateLookup", testAggregateLookup),
                 ("testNearQuery", testNearQuery),
-                ("testAggregateLookup", testAggregateLookup)
-
-=======
                 ("testAggregateLookup", testAggregateLookup),
                 ("testFindAndModify", testFindAndModify)
->>>>>>> 85d9ae39
+
         ]
     }
     
