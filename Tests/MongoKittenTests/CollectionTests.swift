--- conflicted
+++ resolved
@@ -102,28 +102,6 @@
         
         XCTAssertEqual(response.first, response2)
         
-<<<<<<< HEAD
-        runContainsQuery()
-        runContainsCaseInsensitiveQuery()
-        runStartsWithQuery()
-        runEndsWithQuery()
-    }
-    
-    private func runContainsQuery() {
-        let query = Query(aqt: .contains(key: "username", val: "ar", options:""))
-        let response = Array(try! TestManager.wcol.find(matching: query))
-        XCTAssert(response.count == 2)
-    }
-
-    private func runContainsCaseInsensitiveQuery() {
-        let query = Query(aqt: .contains(key: "username", val: "AR", options:"i"))
-        let response = Array(try! TestManager.wcol.find(matching: query))
-        XCTAssert(response.count == 2)
-    }
-    
-
-    private func runStartsWithQuery() {
-=======
         try runContainsQuery()
         try runContainsCaseInsensitiveQuery()
         try runStartsWithQuery()
@@ -185,7 +163,6 @@
     }
     
     private func runStartsWithQuery() throws {
->>>>>>> 8e502e75
         let query = Query(aqt: .startsWith(key: "username", val: "har"))
         let response = Array(try TestManager.wcol.find(matching: query))
         XCTAssert(response.count == 2)
