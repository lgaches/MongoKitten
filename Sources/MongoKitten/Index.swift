import BSON

/// The options to apply to the creation of an index.
///
/// - one:
/// - two:
/// - sort:
/// - sortedCompound:
/// - compound:
/// - expire:
/// - sparse: the index only references documents with the specified field
/// - custom:
/// - partialFilter:
/// - unique: the index should be unique
/// - buildInBackground: Create the index in the background
/// - weight: the weighting object for use with a text index
/// - text: 
public enum IndexParameter {
    /// A TextIndexVersion defines to MongoDB what kind of text index should be created.
    /// Generally this is `.two`
    public enum TextIndexVersion: ValueConvertible {
        /// First text index version
        case one
        
        /// Currently the default text index version
        case two
        
        /// Converts this TextIndexVersion to something easily embeddable in a Document
        public func makeBSONPrimitive() -> BSONPrimitive {
            if self == .one {
                return Int32(1)
            }
            
            return Int32(2)
        }
    }
    
    /// Sorts the specified field with in the given order
    case sort(field: String, order: SortOrder)
    
    /// Sorts the specified fields in the given order. The first specified key is the first key that will be used for sorting.
    ///
    /// The second key will be used for sorting only when documents match equally with on first key
    case sortedCompound(fields: [(field: String, order: SortOrder)])
    
    ///
    case compound(fields: [(field: String, value: ValueConvertible)])
    
    /// Removes a Document after it's been in the database for the provided amount of seconds
    case expire(afterSeconds: Int)
    
    /// Only indexes a Document when the Document contain the indexed fields, even if it's `Null`
    case sparse
    
    /// A custom index Document for unsupported features.
    ///
    /// Generally not useful. Make a Issue or PR if you happen to need this
    case custom(Document)
    
    /// Partial indexes only index Documents matching certain requirements. Like a user whose age is at least 25 years old. This is done using a provided raw MongoDB Document containing operators
    case partialFilter(Document)
    
    /// Requires indexed fields to be unique
    case unique
    
    /// Builds this index in the background. Useful for applications that have a lot of data
    case buildInBackground
    
    /// https://docs.mongodb.com/manual/tutorial/control-results-of-text-search/
    ///
    /// Used in combination with text indexes
    ///
    /// TODO: Broken. Should be fixed in a minor update which will break the API for this function.
    case weight(Int)
    
    /// Applies text indexing to the provided keys
    case text([String])
    case geo2dsphere(field: String)
    
    /// The Document representation for this Index
    internal var document: Document {
        switch self {
        case .text(let keys):
            var doc: Document = [:]
            
            for key in keys {
                doc[key] = "text"
            }
            
            return ["key": doc]
        case .sort(let field, let order):
            return ["key": [field: order] as Document]
        case .sortedCompound(let fields):
            var index: Document = [:]
            
            for field in fields {
                index[raw: field.field] = field.order
            }
            
            return ["key": (index.flattened())]
        case .compound(let fields):
            var index: Document = [:]
            
            for field in fields {
                index[raw: field.field] = field.value
            }
            
            return ["key": (index.flattened())]
        case .expire(let seconds):
            return ["expireAfterSeconds": seconds]
        case .sparse:
            return ["sparse": true]
        case .custom(let doc):
            return doc
        case .partialFilter(let filter):
            return ["partialFilterExpression": filter]
        case .unique:
            return ["unique": true]
        case .buildInBackground:
            return ["background": true]
        case .weight(let weight):
<<<<<<< HEAD
            return ["weights": Int32(weight)]
=======
            return ["weights": Int32(weight)]            
        case .geo2dsphere(let field):
            return ["key":[field:"2dsphere"] as Document]
>>>>>>> 8e8299cb
        }
    }
}<|MERGE_RESOLUTION|>--- conflicted
+++ resolved
@@ -119,13 +119,9 @@
         case .buildInBackground:
             return ["background": true]
         case .weight(let weight):
-<<<<<<< HEAD
-            return ["weights": Int32(weight)]
-=======
             return ["weights": Int32(weight)]            
         case .geo2dsphere(let field):
             return ["key":[field:"2dsphere"] as Document]
->>>>>>> 8e8299cb
         }
     }
 }