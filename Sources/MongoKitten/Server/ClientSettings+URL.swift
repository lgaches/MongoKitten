--- conflicted
+++ resolved
@@ -101,11 +101,6 @@
             ssl = false
         }
 
-
-        
-<<<<<<< HEAD
-        self.init(hosts: hosts, sslSettings: ssl ? SSLSettings(enabled: true, invalidHostNameAllowed: !sslVerify, invalidCertificateAllowed: !sslVerify) : nil, credentials: authentication, maxConnectionsPerServer: 10, applicationName: queries["appname"])
-=======
         let maxConnections: Int
         
         if let maxConnectionsOption = queries["maxConnections"], let maxConnectionsNumber = Int(maxConnectionsOption) {
@@ -114,7 +109,6 @@
             maxConnections = 100
         }
         
-        self.init(hosts: hosts, sslSettings: ssl ? SSLSettings(enabled: true, invalidHostNameAllowed: !sslVerify, invalidCertificateAllowed: !sslVerify) : nil, credentials: authentication, maxConnectionsPerServer: maxConnections)
->>>>>>> 5e8550a8
+        self.init(hosts: hosts, sslSettings: ssl ? SSLSettings(enabled: true, invalidHostNameAllowed: !sslVerify, invalidCertificateAllowed: !sslVerify) : nil, credentials: authentication, maxConnectionsPerServer: maxConnections, applicationName: queries["appname"])
     }
 }